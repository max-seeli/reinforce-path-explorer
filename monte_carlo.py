import numpy as np
from tqdm import tqdm
from collections import defaultdict
import warnings

from cell import CELL


class Policy:
    """
    A wrapper class for the policy dictonary of the `MonteCarlo` agent.
    """

    def __init__(self, train_epsilon, test_epsilon):
        """
        Initializes an instance of the MonteCarlo Reinforcement Learning agent.

        Parameters
        ----------
        train_epsilon : float
            The exploration rate during training (epsilon-greedy). Higher values encourage more exploration.
        test_epsilon : float
            The exploration rate during testing (epsilon-greedy). Higher values encourage more exploration.
        """

        self.policy = {}
    
        self.train_epsilon = train_epsilon
        self.test_epsilon = test_epsilon
        self.epsilon = train_epsilon

    def __getitem__(self, state):
        """
        Returns the actions for the specified `state`.

        Parameters
        ----------
        state: tuple(int, int, int, int)
            The state for which actions should be returned.
        """

        if state not in self.policy:
            self.policy[state] = np.random.choice(MonteCarlo.get_valid_actions(state))
        if np.random.random() < self.epsilon:
            return np.random.choice(MonteCarlo.get_valid_actions(state))
        return self.policy[state]
    
    def __setitem__(self, state, actions):
        """
        Sets the `actions` for the specified `state`.

        Parameters
        ----------
        state: tuple(int, int, int, int)
            The state for which `actions` should be set.
        actions: [str]
            The actions which should be associated to the specified `state`.
        """

        self.policy[state] = actions

    def __len__(self):
        """
        Returns the length of the policy.
        """

        return len(self.policy)
    
    def set_trained(self):
        """
        Sets the epsilon to the `test_epsilon`.
        """

        self.epsilon = self.test_epsilon

    def load(self, filename):
        """
        Loads policy based on the specified `filename`.

        Parameters
        ----------
        filename: str
            The filename of the policy to load.
        """

        with open(filename, 'r') as f:
            for line in f:
                state = tuple(map(int, line.split(',')[:4]))
                action = line.split(',')[4].strip()
                self.policy[state] = action

    def save(self, filename):
        """
        Saves policy based on the specified `filename`.

        Parameters
        ----------
        filename: str
            The filename of the policy to save.
        """

        with open(filename, 'w') as f:
            for state, action in self.policy.items():
                f.write(f"{state[0]},{state[1]},{state[2]},{state[3]},{action}\n")
    
class MonteCarlo:
    """
    A reinforcement learning agent based on the monte carlo method, able to learn a simple game.
    """

    valid_actions_memoization = {}
    actions = {'increase_vx': (1, 0), 'decrease_vx': (-1, 0),
           'increase_vy': (0, 1), 'decrease_vy': (0, -1),
           'increase_vx_vy': (1, 1), 'decrease_vx_vy': (-1, -1),
           'increase_vx_decrease_vy': (1, -1), 'decrease_vx_increase_vy': (-1, 1),
           'no_change': (0, 0)}
    max_velocity = 2
    
    def __init__(self, grid, gamma=0.9, num_episodes=10000, train_epsilon=0.9, test_epsilon=0.05, policy_filename=None, load_policy=False):
        """
        Initializes an instance of the MonteCarlo Reinforcement Learning agent.

        Parameters
        ----------
        grid : Grid
            The environment grid for the agent to navigate.
        gamma : float
            The discount factor for future rewards. Defaults to 0.9.
        train_epsilon : float
            The exploration rate during training (epsilon-greedy). Higher values encourage more exploration. Defaults to 0.9.
        test_epsilon : float
            The exploration rate during testing (epsilon-greedy). Higher values encourage more exploration. Defaults to 0.05.
        policy_filename : str
            The filename to save or load the learned policy. If specified, the policy will be saved to or loaded from this file. Defaults to None.
        load_policy : bool
            Whether to load a pre-trained policy from the specified policy file. If True, the agent will attempt to load the policy from the file specified by `policy_filename`. Defaults to False.
        """
        self.grid = grid

        self.starts = np.where(self.grid == CELL.START)
        self.starts = list(zip(self.starts[0], self.starts[1]))
        self.goal = np.where(self.grid == CELL.TARGET)
        self.goal = (self.goal[0][0], self.goal[1][0])
        self.obstacles = np.where(self.grid == CELL.WALL)
        self.obstacles = list(zip(self.obstacles[0], self.obstacles[1]))

        self.gamma = gamma
        self.num_episodes = num_episodes
        self.train_epsilon = train_epsilon
        self.test_epsilon = test_epsilon
        
        self.Q = defaultdict(lambda: defaultdict(float))
        self.returns = defaultdict(lambda: defaultdict(list))

        self.policy = Policy(train_epsilon, test_epsilon)
        self.policy_filename = policy_filename
        self.is_trained = False

        if load_policy:
            self.policy.load(policy_filename)
            self.is_trained = True
            self.policy.set_trained()

    @staticmethod
    def get_valid_actions(state):
<<<<<<< HEAD
        """
        Returns all valid actions (velocities <= max_velocity) the agent can perform for the specified `state`. 
        Only calculates actions on the first call for a specific state, otherwise uses memoization of previous calculated values.

        Parameters
        ----------
        state : tuple(int, int, int, int)
            The state for which all valid actions should be calculated.
        """

        valid_actions = []
        
        if state not in MonteCarlo.valid_actions_memoization:
=======
        if state not in MonteCarlo.actions_memoization:
            valid_actions = []
>>>>>>> 2b03a807
            for action, step in MonteCarlo.actions.items():
                combined = (state[2] + step[0], state[3] + step[1])
                if np.all(np.abs(combined) <= MonteCarlo.max_velocity) and np.any(combined):
                    valid_actions.append(action)


            MonteCarlo.valid_actions_memoization[state] = valid_actions
        return MonteCarlo.valid_actions_memoization[state]
    
    def generate_episode(self, start=None):
        """
        Runs an episode of the game. Episode ends with reaching the target cell and gets resetted to an new 
        random start if we reach an invalid state.

        Parameters
        ----------
        start : tuple(int, int)
            A start position (x, y) for the first try of the episode, if not specified a valid random start point is choosen. Defaults to `None`.
        """

        episode = []
        state = start + (0, 0) if start else self.gen_random_start() + (0, 0)
        while state[:2] != self.goal:
            action = self.policy[state]
            next_state = self.step(state, action)

            if not self.is_step_valid(state, next_state):
                reward = -1  # Penalty for hitting boundaries or obstacles
                next_state = self.gen_random_start() + (0, 0)
            elif next_state[:2] == self.goal:
                reward = 1
            else:
                reward = -1  # Small penalty for each move
            
            episode.append((state, action, reward))
            state = next_state
        return episode
    
    def gen_random_start(self):
        """
        Returns a valid random start point (x, y).
        """

        random_start_index = np.random.choice(len(self.starts))
        random_start = self.starts[random_start_index]
        return random_start

    def step(self, state, action):
        """
        Returns the new state based on current state and action.

        Parameters
        ----------
        state : tuple(int, int, int, int)
            The state for which the action should be performed.
        action: str
            The specified action, which should be performed.
        """

        dvx, dvy = MonteCarlo.actions[action]
        vx, vy = state[2] + dvx, state[3] + dvy
        # Ensure velocity stays within bounds
        vx = max(-self.max_velocity, min(self.max_velocity, vx))
        vy = max(-self.max_velocity, min(self.max_velocity, vy))

        return (state[0] + vx, state[1] + vy) + (vx, vy)
    
    def is_step_valid(self, old_state, new_state):
        """
        Returns wether a new state is valid based on the old one. 

        Parameters
        ----------
        old_state : tuple(int, int, int, int)
            The old state of the game.
        new_state : tuple(int, int, int, int)
            The new state of the game.
        """

        old_pos = old_state[:2]
        new_pos = new_state[:2]
        return (0 <= new_pos[0] < self.grid.shape[0] and
                0 <= new_pos[1] < self.grid.shape[1] and
                not self.hits_obstacle(old_pos, new_pos))

    def hits_obstacle(self, pos1, pos2):
        """
        Returns if the line between pos1 and pos2 hits a wall.

        Parameters
        ----------
        pos1 : tuple(int, int)
            The (x, y) coordinates of the starting position of the line segment.
        pos2 : tuple(int, int)
            The (x, y) coordinates of the ending position of the line segment.
        """
        x1, y1 = pos1
        x2, y2 = pos2
        dx = abs(x2 - x1)
        dy = abs(y2 - y1)
        x = x1
        y = y1
        n = 1 + dx + dy
        x_inc = 1 if x2 > x1 else -1
        y_inc = 1 if y2 > y1 else -1
        error = dx - dy
        dx *= 2
        dy *= 2
        for _ in range(n):
            if self.grid[x, y] == CELL.WALL:
                return True
            if error > 0:
                x += x_inc
                error -= dy
            else:
                y += y_inc
                error += dx
        return False

    def monte_carlo_control(self):
        """
        Runs the monte carlo method based on first pass visit.
        """

        if self.is_trained:
            warnings.warn("The agent is already trained.")
            return
        
        for _ in tqdm(range(self.num_episodes)):
            episode = self.generate_episode()
            G = 0
            for t in range(len(episode) - 1, -1, -1):
                state, action, reward = episode[t]
                G = self.gamma * G + reward
                if not any((state, action) == (e[0], e[1]) for e in episode[:t]):
                    self.returns[state][action].append(G)
                    self.Q[state][action] = np.mean(self.returns[state][action])

                    # Update policy with the action that has the highest value and is legal
                    self.policy[state] = max(MonteCarlo.get_valid_actions(state), key=lambda a: self.Q[state][a])

        self.is_trained = True
        self.policy.set_trained()
        if self.policy_filename:
            self.policy.save(self.policy_filename)<|MERGE_RESOLUTION|>--- conflicted
+++ resolved
@@ -163,7 +163,6 @@
 
     @staticmethod
     def get_valid_actions(state):
-<<<<<<< HEAD
         """
         Returns all valid actions (velocities <= max_velocity) the agent can perform for the specified `state`. 
         Only calculates actions on the first call for a specific state, otherwise uses memoization of previous calculated values.
@@ -174,13 +173,8 @@
             The state for which all valid actions should be calculated.
         """
 
-        valid_actions = []
-        
         if state not in MonteCarlo.valid_actions_memoization:
-=======
-        if state not in MonteCarlo.actions_memoization:
             valid_actions = []
->>>>>>> 2b03a807
             for action, step in MonteCarlo.actions.items():
                 combined = (state[2] + step[0], state[3] + step[1])
                 if np.all(np.abs(combined) <= MonteCarlo.max_velocity) and np.any(combined):
